import quanto.quantize
from transformers import AutoTokenizer, AutoModelForCausalLM, PreTrainedModel, PreTrainedTokenizer, QuantoConfig
import quanto
import torch

from typing import Tuple
import re

# BINOCULARS_MODEL_PERFORMER_NAME = "google/gemma-2-2b-it"
# BINOCULARS_MODEL_OBSERVER_NAME = "google/gemma-2-2b"

BINOCULARS_MODEL_PERFORMER_NAME = "HuggingFaceTB/SmolLM-360M-Instruct"
BINOCULARS_MODEL_OBSERVER_NAME = "HuggingFaceTB/SmolLM-360M"


QUANTIZATION_CONFIG = QuantoConfig(weights="int4")

# BINOCULARS_ACCURACY_THRESHOLD = 0.9015310749276843 
# BINOCULARS_FPR_THRESHOLD = 0.8536432310785527 


class Binoculars:
    
    def __init__(self, observer_model_hf_name: str, performer_model_hf_name: str, hugging_face_api_token: str):
    
        self.performer_model, self.performer_tokenizer = self.load_model_and_tokenizer(performer_model_hf_name, hugging_face_api_token)
        self.observer_model, self.observer_tokenizer = self.load_model_and_tokenizer(observer_model_hf_name, hugging_face_api_token)
        
        quanto.quantize(self.performer_model, QUANTIZATION_CONFIG)
        quanto.quantize(self.observer_model, QUANTIZATION_CONFIG)
<<<<<<< HEAD
    
    def predict(self, reference_text, device, score_threshold=5.) -> Tuple[bool, float]:
        score = self.compute_score(reference_text, device)
        if score > score_threshold:
            return True, score
=======


    def predict(self, reference_text, device, threshold_possibly=5.3, threshold_probably=5.7, threshold_definitely=6.2) -> Tuple[str, float]:
        telescope_score = self.compute_score(reference_text, device)
        
        result_text = ""
        if telescope_score >= threshold_definitely:
            result_text = "Definitely AI-generated"
        elif threshold_definitely > telescope_score >= threshold_probably:
            result_text = "Probably AI-generated"
        elif threshold_probably > telescope_score >= threshold_possibly:
            result_text = "Probably not AI-generated"
>>>>>>> 83591c2c
        else:
            result_text = "Not AI-generated"
            
        return result_text, telescope_score
        
        
    def compute_score(self, reference_text: str, device) -> float:
        score = self.compute_telescope_perplexity(reference_text, self.performer_model, self.observer_model, self.performer_tokenizer, device)

        return score.cpu()[0]
    
    @torch.no_grad()
    def compute_log_perplexity(self, reference_text: str, model: AutoModelForCausalLM, tokenizer: AutoTokenizer, device):
        
        reference_text_tokens = tokenizer(reference_text, return_tensors="pt").to(device)
        
        total_log_likelihood = 0
        word_count = 0

        context_tokens = tokenizer.encode("", return_tensors="pt").to(device).type(torch.int32)

        for token in reference_text_tokens['input_ids'][0]:
            
            context_tokens = torch.cat([context_tokens, token.reshape(1, 1)], dim=-1)
            outputs = model(context_tokens)
    
            next_token_logits = outputs.logits[:, -1, :]
            next_tokens_logits_softmax = torch.softmax(next_token_logits, dim=-1)
            
            total_log_likelihood -= torch.log(next_tokens_logits_softmax[:,token])
            
            word_count += 1
            
        return total_log_likelihood / word_count
            
            
    @torch.no_grad()    
    def compute_log_cross_perplexity(
        self, reference_text: str,
        performer_model: AutoModelForCausalLM,
        observer_model: AutoModelForCausalLM,
        tokenizer: AutoTokenizer,
        device
        ):
        
        reference_text_tokens = tokenizer(reference_text, return_tensors="pt").to(device)
        context_tokens = tokenizer.encode("", return_tensors="pt").to(device).type(torch.int32)
        
        total_cross_entropy = 0
        word_count = 0

        for token in reference_text_tokens['input_ids'][0]:
            
            context_tokens = torch.cat([context_tokens, token.reshape(1, 1)], dim=-1)
            
            performer_outputs = performer_model(context_tokens)
            observer_outputs = observer_model(context_tokens)
    
            performer_next_token_logits = performer_outputs.logits[:, -1, :]
            observer_next_token_logits = observer_outputs.logits[:, -1, :]

            performer_next_tokens_logits_softmax = torch.softmax(performer_next_token_logits, dim=-1)
            observer_next_token_logits_softmax = torch.softmax(observer_next_token_logits, dim=-1)
            
            total_cross_entropy -= torch.matmul(performer_next_tokens_logits_softmax, torch.log(observer_next_token_logits_softmax).T) 
            
            word_count += 1
            
            
        return total_cross_entropy / word_count
        
        
    @torch.no_grad()    
    def compute_log_cross_perplexity(
        self, reference_text: str,
        performer_model: AutoModelForCausalLM,
        observer_model: AutoModelForCausalLM,
        tokenizer: AutoTokenizer,
        device
        ):
        
        reference_text_tokens = tokenizer(reference_text, return_tensors="pt").to(device)
        context_tokens = tokenizer.encode("", return_tensors="pt").to(device).type(torch.int32)
        
        total_cross_entropy = 0
        word_count = 0

        for token in reference_text_tokens['input_ids'][0]:
            
            context_tokens = torch.cat([context_tokens, token.reshape(1, 1)], dim=-1)
            
            performer_outputs = performer_model(context_tokens)
            observer_outputs = observer_model(context_tokens)
    
            performer_next_token_logits = performer_outputs.logits[:, -1, :]
            observer_next_token_logits = observer_outputs.logits[:, -1, :]

            performer_next_tokens_logits_softmax = torch.softmax(performer_next_token_logits, dim=-1)
            observer_next_token_logits_softmax = torch.softmax(observer_next_token_logits, dim=-1)
            
            total_cross_entropy -= torch.matmul(performer_next_tokens_logits_softmax, torch.log(observer_next_token_logits_softmax).T) 
            
            
            
        return total_cross_entropy / word_count
    
    
    @torch.no_grad()    
    def compute_telescope_perplexity(
        self, reference_text: str,
        performer_model: AutoModelForCausalLM,
        observer_model: AutoModelForCausalLM,
        tokenizer: AutoTokenizer,
        device
        ):
        
        reference_text_tokens = tokenizer(reference_text, return_tensors="pt").to(device)
        context_tokens = tokenizer.encode("", return_tensors="pt").to(device).type(torch.int32)
        
        total_cross_entropy_cross_perplexity = 0
        total_cross_entropy_normal_perplexity = 0
        word_count = 0

        for token in reference_text_tokens['input_ids'][0]:
            
            context_tokens = torch.cat([context_tokens, token.reshape(1, 1)], dim=-1)
            
            performer_outputs = performer_model(context_tokens)
            observer_outputs = observer_model(context_tokens)
    
            performer_next_token_logits = performer_outputs.logits[:, -1, :]
            observer_next_token_logits = observer_outputs.logits[:, -1, :]

            performer_next_tokens_logits_softmax = torch.softmax(performer_next_token_logits, dim=-1)
            observer_next_token_logits_softmax = torch.softmax(observer_next_token_logits, dim=-1)
            
            total_cross_entropy_cross_perplexity -= torch.matmul(performer_next_tokens_logits_softmax, torch.log(observer_next_token_logits_softmax).T) 
            total_cross_entropy_normal_perplexity -= torch.log(performer_next_tokens_logits_softmax[:,token])
            
            
        return total_cross_entropy_normal_perplexity/  total_cross_entropy_cross_perplexity
    
    
    def load_model_and_tokenizer(self, model_path: str, hugging_face_auth_token: str = None) -> Tuple[PreTrainedModel, PreTrainedTokenizer]:
        print(f"Loading tokenizer from {model_path}")
        
        # Load tokenizer
        tokenizer = AutoTokenizer.from_pretrained(model_path, token = hugging_face_auth_token)
        if tokenizer.pad_token is None:
            tokenizer.pad_token = tokenizer.eos_token
            print("Pad token set to EOS token: ", tokenizer.pad_token)
        print("Tokenizer loaded successfully")
        
        # Check CUDA availability
        if torch.cuda.is_available():
            print("CUDA is available. Using GPU.")
        else:
            print("CUDA is not available. Using CPU.")
        
        # Load the base model
        print("Loading base model...")
        model = AutoModelForCausalLM.from_pretrained(
            model_path,
            token=hugging_face_auth_token,
            torch_dtype=torch.float16,
            device_map="auto"
        )
        
        # Move model to the appropriate device
        print("Base model loaded successfully")
        
        return model, tokenizer


def get_hugging_face_auth_token(auth_token_filename: str):
    with open(auth_token_filename) as file:
        auth_token = file.readline()
        
    return auth_token
    
    

if __name__ == "__main__":
    hugging_face_auth_token = get_hugging_face_auth_token("hugging_face_auth_token.txt")
    binoculars = Binoculars(BINOCULARS_MODEL_OBSERVER_NAME, BINOCULARS_MODEL_PERFORMER_NAME, hugging_face_auth_token)
    
    with open("binoculars_test_prompt.txt") as file:
        SENTENCE = "\n".join(file.readlines())
        
    # SENTENCE = "Rose is a flower so beautiful that it has invoked inspiration in several artists and poets. Children are familiar with the rose and other such flowers right from toddlerhood when they took strolls in the garden, to the time they started enjoying picture books, to learning the alphabet 'R' for rose. The flower may have been a part of their home décor, or a gift they gave someone on an occasion."
    is_ai_generated, score = binoculars.predict(SENTENCE, "cuda:0")
    print(f"is ai generated: {is_ai_generated}")
    print(f"score: {score}")
    
    <|MERGE_RESOLUTION|>--- conflicted
+++ resolved
@@ -28,13 +28,6 @@
         
         quanto.quantize(self.performer_model, QUANTIZATION_CONFIG)
         quanto.quantize(self.observer_model, QUANTIZATION_CONFIG)
-<<<<<<< HEAD
-    
-    def predict(self, reference_text, device, score_threshold=5.) -> Tuple[bool, float]:
-        score = self.compute_score(reference_text, device)
-        if score > score_threshold:
-            return True, score
-=======
 
 
     def predict(self, reference_text, device, threshold_possibly=5.3, threshold_probably=5.7, threshold_definitely=6.2) -> Tuple[str, float]:
@@ -47,7 +40,6 @@
             result_text = "Probably AI-generated"
         elif threshold_probably > telescope_score >= threshold_possibly:
             result_text = "Probably not AI-generated"
->>>>>>> 83591c2c
         else:
             result_text = "Not AI-generated"
             
